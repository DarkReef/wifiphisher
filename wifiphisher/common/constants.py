--- conflicted
+++ resolved
@@ -44,20 +44,12 @@
 DEFAULT_OUI = '00:00:00'
 LINES_OUTPUT = 3
 DN = open(os.devnull, 'w')
-<<<<<<< HEAD
 INTERFERING_PROCS = [
     "wpa_action", "wpa_supplicant", "wpa_cli", "dhclient", "ifplugd", "dhcdbd",
     "dhcpcd", "udhcpc", "avahi-autoipd", "avahi-daemon", "wlassistant",
     "wifibox", "NetworkManager", "knetworkmanager"
-]
-=======
-INTERFERING_PROCS = ["wpa_action", "wpa_supplicant", "wpa_cli", "dhclient",
-                    "ifplugd", "dhcdbd", "dhcpcd", "udhcpc",
-                    "avahi-autoipd", "avahi-daemon", "wlassistant",
-                    "wifibox", "NetworkManager", "knetworkmanager"]
 NEW_YEAR = "01-01"
 BIRTHDAY = "01-05"
->>>>>>> b4dfab2e
 
 # Modes of operation
 # Advanced
